import React, { useState, useEffect } from 'react';
import {
  Dialog,
  DialogContent,
  DialogHeader,
  DialogTitle,
  DialogFooter,
} from '@client/components/ui/dialog';
import { Button } from '@client/components/ui/button';
import { Separator } from '@client/components/ui/separator';
import { ArrowLeft } from 'lucide-react';
import axios from 'axios';
import { toast } from 'sonner';

interface POConfirmationModalProps {
  open: boolean;
  onOpenChange: (open: boolean) => void;
  poData: any;
  onConfirm: (poData: any) => void;
  onBack: () => void;
}

export const POConfirmationModal: React.FC<POConfirmationModalProps> = ({
  open,
  onOpenChange,
  poData,
  onConfirm,
  onBack,
}) => {
<<<<<<< HEAD
  const [previewHTML, setPreviewHTML] = useState('');
  const [loading, setLoading] = useState(false);
  const [fetchingPreview, setFetchingPreview] = useState(false);

  useEffect(() => {
    if (open && poData) {
      fetchPreview();
    }
  }, [open, poData]);

  const fetchPreview = async () => {
    try {
      setFetchingPreview(true);
      const response = await axios.post('/api/modules/purchase-order/preview', poData);

      if (response.data.success) {
        setPreviewHTML(response.data.html);
      } else {
        toast.error('Failed to generate PO preview');
      }
    } catch (error) {
      console.error('Error generating PO preview:', error);
      toast.error('Failed to generate PO preview');
    } finally {
      setFetchingPreview(false);
=======
  const [htmlContent, setHtmlContent] = useState<string>('');
  const [loading, setLoading] = useState(false);
  const [confirmLoading, setConfirmLoading] = useState(false);

  useEffect(() => {
    if (open && poData) {
      fetchHTMLPreview();
    }
  }, [open, poData]);

  const fetchHTMLPreview = async () => {
    try {
      setLoading(true);
      const response = await axios.post('/api/modules/purchase-order/preview-html', {
        supplierId: poData.supplierId,
        supplierLocationId: poData.supplierLocationId,
        orderDate: poData.orderDate,
        expectedDeliveryDate: poData.expectedDeliveryDate,
        deliveryMethod: poData.deliveryMethod,
        warehouseId: poData.warehouseId,
        notes: poData.notes,
        items: poData.items
      }, {
        responseType: 'text'
      });
      setHtmlContent(response.data);
    } catch (error) {
      console.error('Error fetching HTML preview:', error);
      toast.error('Failed to generate PO preview');
    } finally {
      setLoading(false);
>>>>>>> 1ae92b96
    }
  };

  const handleConfirm = async () => {
<<<<<<< HEAD
    if (loading) return;

    setLoading(true);
=======
    if (confirmLoading) return;
    
    setConfirmLoading(true);
>>>>>>> 1ae92b96
    try {
      await onConfirm(poData);
    } catch (error) {
      console.error('Error confirming PO:', error);
    } finally {
      setConfirmLoading(false);
    }
  };

  if (!poData) return null;

  return (
    <Dialog open={open} onOpenChange={onOpenChange}>
      <DialogContent className="max-w-[90rem] sm:max-w-[90rem] max-h-[90vh] overflow-hidden flex flex-col">
        <DialogHeader>
          <DialogTitle>Confirm Purchase Order - Preview</DialogTitle>
        </DialogHeader>

<<<<<<< HEAD
        {fetchingPreview ? (
          <div className="flex items-center justify-center h-[600px]">
            <div className="text-center">
              <div className="text-lg font-medium">Generating preview...</div>
              <div className="text-sm text-muted-foreground mt-2">Please wait</div>
            </div>
          </div>
        ) : previewHTML ? (
          <div className="space-y-4">
            <div className="text-sm text-muted-foreground">
              This is how your Purchase Order will look when saved. Review carefully before confirming.
            </div>
            <iframe
              srcDoc={previewHTML}
              className="w-full h-[600px] border rounded-lg"
              title="PO Preview"
=======
        {loading ? (
          <div className="flex items-center justify-center h-[600px]">
            <div className="text-center">
              <div className="text-lg">Generating preview...</div>
            </div>
          </div>
        ) : htmlContent ? (
          <div className="flex-1 overflow-hidden">
            <iframe
              id="po-preview-iframe"
              srcDoc={htmlContent}
              className="w-full h-[600px] border-0"
              title="Purchase Order Preview"
>>>>>>> 1ae92b96
            />
          </div>
        ) : (
          <div className="flex items-center justify-center h-[600px]">
            <div className="text-center text-muted-foreground">
<<<<<<< HEAD
              <div>Failed to load preview</div>
              <div className="text-sm mt-2">Please try again</div>
=======
              No preview available
>>>>>>> 1ae92b96
            </div>
          </div>
        )}

        <Separator />

        <DialogFooter className="flex justify-between sm:justify-between">
          <Button variant="outline" onClick={onBack}>
            <ArrowLeft className="mr-2 h-4 w-4" />
            Back
          </Button>
          <div className="flex gap-2">
            <Button variant="outline" onClick={() => onOpenChange(false)}>
              Cancel
            </Button>
            <Button onClick={handleConfirm} disabled={confirmLoading || loading}>
              {confirmLoading ? 'Creating...' : 'Confirm & Create PO'}
            </Button>
          </div>
        </DialogFooter>
      </DialogContent>
    </Dialog>
  );
};<|MERGE_RESOLUTION|>--- conflicted
+++ resolved
@@ -27,7 +27,6 @@
   onConfirm,
   onBack,
 }) => {
-<<<<<<< HEAD
   const [previewHTML, setPreviewHTML] = useState('');
   const [loading, setLoading] = useState(false);
   const [fetchingPreview, setFetchingPreview] = useState(false);
@@ -53,52 +52,13 @@
       toast.error('Failed to generate PO preview');
     } finally {
       setFetchingPreview(false);
-=======
-  const [htmlContent, setHtmlContent] = useState<string>('');
-  const [loading, setLoading] = useState(false);
-  const [confirmLoading, setConfirmLoading] = useState(false);
-
-  useEffect(() => {
-    if (open && poData) {
-      fetchHTMLPreview();
-    }
-  }, [open, poData]);
-
-  const fetchHTMLPreview = async () => {
-    try {
-      setLoading(true);
-      const response = await axios.post('/api/modules/purchase-order/preview-html', {
-        supplierId: poData.supplierId,
-        supplierLocationId: poData.supplierLocationId,
-        orderDate: poData.orderDate,
-        expectedDeliveryDate: poData.expectedDeliveryDate,
-        deliveryMethod: poData.deliveryMethod,
-        warehouseId: poData.warehouseId,
-        notes: poData.notes,
-        items: poData.items
-      }, {
-        responseType: 'text'
-      });
-      setHtmlContent(response.data);
-    } catch (error) {
-      console.error('Error fetching HTML preview:', error);
-      toast.error('Failed to generate PO preview');
-    } finally {
-      setLoading(false);
->>>>>>> 1ae92b96
     }
   };
 
   const handleConfirm = async () => {
-<<<<<<< HEAD
     if (loading) return;
 
     setLoading(true);
-=======
-    if (confirmLoading) return;
-    
-    setConfirmLoading(true);
->>>>>>> 1ae92b96
     try {
       await onConfirm(poData);
     } catch (error) {
@@ -117,7 +77,6 @@
           <DialogTitle>Confirm Purchase Order - Preview</DialogTitle>
         </DialogHeader>
 
-<<<<<<< HEAD
         {fetchingPreview ? (
           <div className="flex items-center justify-center h-[600px]">
             <div className="text-center">
@@ -134,32 +93,13 @@
               srcDoc={previewHTML}
               className="w-full h-[600px] border rounded-lg"
               title="PO Preview"
-=======
-        {loading ? (
-          <div className="flex items-center justify-center h-[600px]">
-            <div className="text-center">
-              <div className="text-lg">Generating preview...</div>
-            </div>
-          </div>
-        ) : htmlContent ? (
-          <div className="flex-1 overflow-hidden">
-            <iframe
-              id="po-preview-iframe"
-              srcDoc={htmlContent}
-              className="w-full h-[600px] border-0"
-              title="Purchase Order Preview"
->>>>>>> 1ae92b96
             />
           </div>
         ) : (
           <div className="flex items-center justify-center h-[600px]">
             <div className="text-center text-muted-foreground">
-<<<<<<< HEAD
               <div>Failed to load preview</div>
               <div className="text-sm mt-2">Please try again</div>
-=======
-              No preview available
->>>>>>> 1ae92b96
             </div>
           </div>
         )}
