--- conflicted
+++ resolved
@@ -13,11 +13,8 @@
 import axios from 'axios';
 import { PODocumentGenerator } from '../services/poDocumentGenerator';
 import { logAudit, getClientIp } from '@server/services/auditService';
-<<<<<<< HEAD
 import fs from 'fs/promises';
 import path from 'path';
-=======
->>>>>>> 0dcfb7b5
 
 const router = express.Router();
 router.use(authenticated());
